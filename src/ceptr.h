--- conflicted
+++ resolved
@@ -250,22 +250,14 @@
     r->patternSpecXaddr.noun = CSPEC;
     r->data.current_xaddr = -1;
 
-<<<<<<< HEAD
+
     // ********************** bootstrap built in types
-=======
-    Process processes[] = {
-        {INC,   &proc_int_inc},
-        {ADD,   &proc_int_add},
-        {PRINT, &proc_int_print}
-    };
-    Xaddr int_ps_xaddr = op_new_pattern(r, "INT", sizeof(int), 0, 3, processes);
->>>>>>> e8397c51
 
     // INT
     Process int_processes[] = {
-	{ PRINT, (int (*)(void *,Xaddr))&proc_int_print},
-	{ INC, (int (*)(void *,Xaddr))&proc_int_inc },
-	{ ADD, (int (*)(void *,Xaddr))&proc_int_add }
+	{ PRINT, &proc_int_print},
+	{ INC, &proc_int_inc },
+	{ ADD, &proc_int_add }
     };
     r->intPatternSpecXaddr = op_new_pattern(r, "INT", sizeof(int), 0, 3, int_processes);
 
@@ -274,11 +266,7 @@
 
 
     Process point_processes[] = {
-<<<<<<< HEAD
-	{ PRINT, (int (*)(void *,Xaddr))&proc_point_print }
-=======
-        {PRINT, &proc_point_print}
->>>>>>> e8397c51
+	{ PRINT, &proc_point_print }
     };
 
     Xaddr point_children[2] = {{X, NOUN_SPEC}, {Y, NOUN_SPEC}};
